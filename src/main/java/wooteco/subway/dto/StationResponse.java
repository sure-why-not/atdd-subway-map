package wooteco.subway.dto;

import wooteco.subway.domain.station.Station;

public class StationResponse {

    private Long id;
    private String name;

    public StationResponse() {
    }

    public StationResponse(Long id, String name) {
        this.id = id;
        this.name = name;
    }

<<<<<<< HEAD
    public StationResponse(Station station) {
        this(station.getId(), station.getName());
=======
    public static StationResponse of(Station station) {
        return new StationResponse(station.getId(), station.getName());
>>>>>>> cd37ccb2
    }

    public Long getId() {
        return id;
    }

    public String getName() {
        return name;
    }
}<|MERGE_RESOLUTION|>--- conflicted
+++ resolved
@@ -15,13 +15,8 @@
         this.name = name;
     }
 
-<<<<<<< HEAD
-    public StationResponse(Station station) {
-        this(station.getId(), station.getName());
-=======
     public static StationResponse of(Station station) {
         return new StationResponse(station.getId(), station.getName());
->>>>>>> cd37ccb2
     }
 
     public Long getId() {
