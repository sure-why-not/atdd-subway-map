package wooteco.subway.station;

import org.springframework.util.ReflectionUtils;

import java.lang.reflect.Field;
import java.util.ArrayList;
import java.util.List;
<<<<<<< HEAD
import java.util.Optional;
import wooteco.subway.exception.DuplicatedNameException;
=======
import wooteco.subway.exception.DuplicationException;
>>>>>>> ee6b41ed

public class StationDao {
    private static Long seq = 0L;
    private static List<Station> stations = new ArrayList<>();

    public static Station save(Station station) {
        validateDuplicatedName(station);
        Station persistStation = createNewObject(station);
        stations.add(persistStation);
        return persistStation;
    }

    private static void validateDuplicatedName(Station station) {
        if (isDuplicate(station)) {
<<<<<<< HEAD
            throw new DuplicatedNameException();
=======
            throw new DuplicationException("이미 존재하는 역 이름입니다.");
>>>>>>> ee6b41ed
        }
    }

    private static boolean isDuplicate(Station newStation) {
        return stations.stream()
            .anyMatch(station -> station.isSameName(newStation));
    }

    public static List<Station> findAll() {
        return stations;
    }

    private static Station createNewObject(Station station) {
        Field field = ReflectionUtils.findField(Station.class, "id");
        field.setAccessible(true);
        ReflectionUtils.setField(field, station, ++seq);
        return station;
    }

    public static void deleteAll() {
        stations.clear();
    }
}<|MERGE_RESOLUTION|>--- conflicted
+++ resolved
@@ -5,12 +5,7 @@
 import java.lang.reflect.Field;
 import java.util.ArrayList;
 import java.util.List;
-<<<<<<< HEAD
-import java.util.Optional;
-import wooteco.subway.exception.DuplicatedNameException;
-=======
 import wooteco.subway.exception.DuplicationException;
->>>>>>> ee6b41ed
 
 public class StationDao {
     private static Long seq = 0L;
@@ -25,11 +20,7 @@
 
     private static void validateDuplicatedName(Station station) {
         if (isDuplicate(station)) {
-<<<<<<< HEAD
-            throw new DuplicatedNameException();
-=======
             throw new DuplicationException("이미 존재하는 역 이름입니다.");
->>>>>>> ee6b41ed
         }
     }
 
