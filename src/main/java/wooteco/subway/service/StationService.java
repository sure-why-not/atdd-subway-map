package wooteco.subway.service;

import java.util.List;
import java.util.stream.Collectors;
import org.springframework.stereotype.Service;
<<<<<<< HEAD
=======
import wooteco.subway.dto.StationRequest;
import wooteco.subway.dto.StationResponse;
import wooteco.subway.exception.StationDuplicationException;
import wooteco.subway.exception.StationNotFoundException;
import wooteco.subway.repository.StationDao;
>>>>>>> cd37ccb2
import wooteco.subway.domain.station.Station;
import wooteco.subway.exception.StationDuplicationException;
import wooteco.subway.exception.StationNotFoundException;
import wooteco.subway.repository.StationDao;

@Service
public class StationService {

    private final StationDao stationDao;

    public StationService(StationDao stationDao) {
        this.stationDao = stationDao;
    }

    public StationResponse createStation(StationRequest stationRequest) {
        Station station = stationRequest.toStation();
        validateDuplication(station.getName());

        long id = stationDao.save(station);
        station.setId(id);
        return StationResponse.of(station);
    }

<<<<<<< HEAD
    public Station findById(long id) {
        return stationDao.findById(id)
=======
    private StationResponse findById(long id) {
        Station station = stationDao.findById(id)
>>>>>>> cd37ccb2
            .orElseThrow(StationNotFoundException::new);
        return StationResponse.of(station);
    }

    public List<StationResponse> findAll() {
        List<Station> stations = stationDao.findAll();
        return stations.stream()
            .map(StationResponse::of)
            .collect(Collectors.toList());
    }

    public void deleteById(Long id) {
        stationDao.deleteById(id);
    }

    private void validateDuplication(String name) {
        boolean isDuplicated = stationDao.findAll()
            .stream()
            .anyMatch(station -> station.getName().equals(name));
        if (isDuplicated) {
            throw new StationDuplicationException();
        }
    }
}<|MERGE_RESOLUTION|>--- conflicted
+++ resolved
@@ -3,18 +3,12 @@
 import java.util.List;
 import java.util.stream.Collectors;
 import org.springframework.stereotype.Service;
-<<<<<<< HEAD
-=======
 import wooteco.subway.dto.StationRequest;
 import wooteco.subway.dto.StationResponse;
 import wooteco.subway.exception.StationDuplicationException;
 import wooteco.subway.exception.StationNotFoundException;
 import wooteco.subway.repository.StationDao;
->>>>>>> cd37ccb2
 import wooteco.subway.domain.station.Station;
-import wooteco.subway.exception.StationDuplicationException;
-import wooteco.subway.exception.StationNotFoundException;
-import wooteco.subway.repository.StationDao;
 
 @Service
 public class StationService {
@@ -34,13 +28,8 @@
         return StationResponse.of(station);
     }
 
-<<<<<<< HEAD
-    public Station findById(long id) {
-        return stationDao.findById(id)
-=======
     private StationResponse findById(long id) {
         Station station = stationDao.findById(id)
->>>>>>> cd37ccb2
             .orElseThrow(StationNotFoundException::new);
         return StationResponse.of(station);
     }
