package wooteco.subway.controller.apis;

import java.net.URI;
<<<<<<< HEAD
import java.util.Arrays;
=======
>>>>>>> cd37ccb2
import java.util.List;
import javax.validation.Valid;
import org.springframework.http.MediaType;
import org.springframework.http.ResponseEntity;
import org.springframework.validation.annotation.Validated;
import org.springframework.web.bind.annotation.DeleteMapping;
import org.springframework.web.bind.annotation.GetMapping;
import org.springframework.web.bind.annotation.PathVariable;
import org.springframework.web.bind.annotation.PostMapping;
import org.springframework.web.bind.annotation.PutMapping;
import org.springframework.web.bind.annotation.RequestBody;
import org.springframework.web.bind.annotation.RequestMapping;
import org.springframework.web.bind.annotation.RequestParam;
import org.springframework.web.bind.annotation.RestController;
<<<<<<< HEAD
import wooteco.subway.domain.line.Line;
import wooteco.subway.domain.section.Section;
=======
>>>>>>> cd37ccb2
import wooteco.subway.dto.LineRequest;
import wooteco.subway.dto.LineResponse;
import wooteco.subway.dto.SectionRequest;
import wooteco.subway.dto.SectionResponse;
<<<<<<< HEAD
import wooteco.subway.dto.StationResponse;
import wooteco.subway.service.LineService;
import wooteco.subway.service.SectionService;
import wooteco.subway.service.StationService;
=======
import wooteco.subway.service.LineService;
import wooteco.subway.service.SectionService;
>>>>>>> cd37ccb2

@RestController
@RequestMapping("/lines")
public class LineController {

    private final LineService lineService;
    private final SectionService sectionService;
<<<<<<< HEAD
    private final StationService stationService;

    public LineController(LineService lineService, SectionService sectionService,
        StationService stationService) {
        this.lineService = lineService;
        this.sectionService = sectionService;
        this.stationService = stationService;
    }

    @PostMapping
    public ResponseEntity<LineResponse> createLine(@RequestBody LineRequest lineRequest) {
        Line line = lineService.createLine(lineRequest);
        LineResponse lineResponse = new LineResponse(
            line,
            line.getStations().stream()
                .map(StationResponse::new)
                .collect(Collectors.toList())
        );
        return ResponseEntity.created(URI.create("/lines/" + line.getId())).body(lineResponse);
=======

    public LineController(LineService lineService, SectionService sectionService) {
        this.lineService = lineService;
        this.sectionService = sectionService;
    }

    @PostMapping
    public ResponseEntity<LineResponse> createLine(@RequestBody @Valid LineRequest lineRequest) {
        LineResponse lineResponse = lineService.createLine(lineRequest);
        return ResponseEntity.created(URI.create("/lines/" + lineResponse.getId()))
            .body(lineResponse);
>>>>>>> cd37ccb2
    }

    @GetMapping(produces = MediaType.APPLICATION_JSON_VALUE)
    public ResponseEntity<List<LineResponse>> showLines() {
<<<<<<< HEAD
        List<Line> lines = lineService.findAll();
        List<LineResponse> lineResponses = lines.stream()
            .map(line -> new LineResponse(
                line,
                line.getStations().stream()
                    .map(StationResponse::new)
                    .collect(Collectors.toList())
            ))
            .collect(Collectors.toList());
=======
        List<LineResponse> lineResponses = lineService.findAll();
>>>>>>> cd37ccb2
        return ResponseEntity.ok(lineResponses);
    }

    @GetMapping("/{id}")
    public ResponseEntity<LineResponse> showLine(@PathVariable Long id) {
<<<<<<< HEAD
        Line line = lineService.findById(id);
        List<StationResponse> stations = line.getStations().stream()
            .map(StationResponse::new)
            .collect(Collectors.toList());
        LineResponse lineResponse = new LineResponse(line, stations);
=======
        LineResponse lineResponse = lineService.findById(id);
>>>>>>> cd37ccb2
        return ResponseEntity.ok(lineResponse);
    }

    @PutMapping("/{id}")
    public ResponseEntity<Void> editLine(@PathVariable Long id,
        @RequestBody LineRequest lineRequest) {
        lineService.editLine(id, lineRequest);
        return ResponseEntity.ok().build();
    }

    @DeleteMapping("/{id}")
    public ResponseEntity<Void> deleteLine(@PathVariable Long id) {
        lineService.deleteLine(id);
        return ResponseEntity.noContent().build();
    }

    @PostMapping("/{id}/sections")
<<<<<<< HEAD
    public ResponseEntity<SectionResponse> createSection(@PathVariable Long id,
        @RequestBody SectionRequest sectionRequest) {
        Section section = sectionService.createSection(sectionRequest, id);
        SectionResponse sectionResponse = new SectionResponse(
            Arrays.asList(
                new StationResponse(section.getUpStation()),
                new StationResponse(section.getDownStation())
            ),
            section.getDistance()
        );
        return ResponseEntity.created(URI.create("/lines/" + id + "/sections/" + section.getId()))
            .body(sectionResponse);
    }

    @DeleteMapping("/{id}/sections")
    public ResponseEntity<Void> deleteSection(@PathVariable Long id,
        @RequestParam("stationId") Long stationId) {
        sectionService.deleteSection(id, stationId);
        return ResponseEntity.noContent().build();
    }

=======
    public ResponseEntity<SectionResponse> createSection(
        @PathVariable Long id,
        @RequestBody SectionRequest sectionRequest
    ) {
        SectionResponse sectionResponse = sectionService.createSection(id, sectionRequest);
        return ResponseEntity.created(
            URI.create("/lines/" + id + "/sections/" + sectionResponse.getId())
        )
            .body(
                sectionResponse
            );
    }
>>>>>>> cd37ccb2
}<|MERGE_RESOLUTION|>--- conflicted
+++ resolved
@@ -1,10 +1,6 @@
 package wooteco.subway.controller.apis;
 
 import java.net.URI;
-<<<<<<< HEAD
-import java.util.Arrays;
-=======
->>>>>>> cd37ccb2
 import java.util.List;
 import javax.validation.Valid;
 import org.springframework.http.MediaType;
@@ -17,26 +13,13 @@
 import org.springframework.web.bind.annotation.PutMapping;
 import org.springframework.web.bind.annotation.RequestBody;
 import org.springframework.web.bind.annotation.RequestMapping;
-import org.springframework.web.bind.annotation.RequestParam;
 import org.springframework.web.bind.annotation.RestController;
-<<<<<<< HEAD
-import wooteco.subway.domain.line.Line;
-import wooteco.subway.domain.section.Section;
-=======
->>>>>>> cd37ccb2
 import wooteco.subway.dto.LineRequest;
 import wooteco.subway.dto.LineResponse;
 import wooteco.subway.dto.SectionRequest;
 import wooteco.subway.dto.SectionResponse;
-<<<<<<< HEAD
-import wooteco.subway.dto.StationResponse;
 import wooteco.subway.service.LineService;
 import wooteco.subway.service.SectionService;
-import wooteco.subway.service.StationService;
-=======
-import wooteco.subway.service.LineService;
-import wooteco.subway.service.SectionService;
->>>>>>> cd37ccb2
 
 @RestController
 @RequestMapping("/lines")
@@ -44,27 +27,6 @@
 
     private final LineService lineService;
     private final SectionService sectionService;
-<<<<<<< HEAD
-    private final StationService stationService;
-
-    public LineController(LineService lineService, SectionService sectionService,
-        StationService stationService) {
-        this.lineService = lineService;
-        this.sectionService = sectionService;
-        this.stationService = stationService;
-    }
-
-    @PostMapping
-    public ResponseEntity<LineResponse> createLine(@RequestBody LineRequest lineRequest) {
-        Line line = lineService.createLine(lineRequest);
-        LineResponse lineResponse = new LineResponse(
-            line,
-            line.getStations().stream()
-                .map(StationResponse::new)
-                .collect(Collectors.toList())
-        );
-        return ResponseEntity.created(URI.create("/lines/" + line.getId())).body(lineResponse);
-=======
 
     public LineController(LineService lineService, SectionService sectionService) {
         this.lineService = lineService;
@@ -76,38 +38,17 @@
         LineResponse lineResponse = lineService.createLine(lineRequest);
         return ResponseEntity.created(URI.create("/lines/" + lineResponse.getId()))
             .body(lineResponse);
->>>>>>> cd37ccb2
     }
 
     @GetMapping(produces = MediaType.APPLICATION_JSON_VALUE)
     public ResponseEntity<List<LineResponse>> showLines() {
-<<<<<<< HEAD
-        List<Line> lines = lineService.findAll();
-        List<LineResponse> lineResponses = lines.stream()
-            .map(line -> new LineResponse(
-                line,
-                line.getStations().stream()
-                    .map(StationResponse::new)
-                    .collect(Collectors.toList())
-            ))
-            .collect(Collectors.toList());
-=======
         List<LineResponse> lineResponses = lineService.findAll();
->>>>>>> cd37ccb2
         return ResponseEntity.ok(lineResponses);
     }
 
     @GetMapping("/{id}")
     public ResponseEntity<LineResponse> showLine(@PathVariable Long id) {
-<<<<<<< HEAD
-        Line line = lineService.findById(id);
-        List<StationResponse> stations = line.getStations().stream()
-            .map(StationResponse::new)
-            .collect(Collectors.toList());
-        LineResponse lineResponse = new LineResponse(line, stations);
-=======
         LineResponse lineResponse = lineService.findById(id);
->>>>>>> cd37ccb2
         return ResponseEntity.ok(lineResponse);
     }
 
@@ -125,29 +66,6 @@
     }
 
     @PostMapping("/{id}/sections")
-<<<<<<< HEAD
-    public ResponseEntity<SectionResponse> createSection(@PathVariable Long id,
-        @RequestBody SectionRequest sectionRequest) {
-        Section section = sectionService.createSection(sectionRequest, id);
-        SectionResponse sectionResponse = new SectionResponse(
-            Arrays.asList(
-                new StationResponse(section.getUpStation()),
-                new StationResponse(section.getDownStation())
-            ),
-            section.getDistance()
-        );
-        return ResponseEntity.created(URI.create("/lines/" + id + "/sections/" + section.getId()))
-            .body(sectionResponse);
-    }
-
-    @DeleteMapping("/{id}/sections")
-    public ResponseEntity<Void> deleteSection(@PathVariable Long id,
-        @RequestParam("stationId") Long stationId) {
-        sectionService.deleteSection(id, stationId);
-        return ResponseEntity.noContent().build();
-    }
-
-=======
     public ResponseEntity<SectionResponse> createSection(
         @PathVariable Long id,
         @RequestBody SectionRequest sectionRequest
@@ -160,5 +78,4 @@
                 sectionResponse
             );
     }
->>>>>>> cd37ccb2
 }