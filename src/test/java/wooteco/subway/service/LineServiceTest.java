package wooteco.subway.service;

import static org.assertj.core.api.Assertions.assertThat;
import static org.mockito.ArgumentMatchers.any;
import static org.mockito.BDDMockito.given;
import static org.mockito.Mockito.times;
import static org.mockito.Mockito.verify;

import java.util.ArrayList;
import java.util.Arrays;
import java.util.List;
import java.util.Optional;
import org.junit.jupiter.api.DisplayName;
import org.junit.jupiter.api.Test;
import org.junit.jupiter.api.extension.ExtendWith;
import org.mockito.InjectMocks;
import org.mockito.Mock;
import org.mockito.junit.jupiter.MockitoExtension;
import wooteco.subway.domain.line.Line;
<<<<<<< HEAD
import wooteco.subway.domain.section.Sections;
import wooteco.subway.dto.LineRequest;
=======
import wooteco.subway.dto.LineRequest;
import wooteco.subway.dto.LineResponse;
>>>>>>> cd37ccb2
import wooteco.subway.repository.LineDao;
import wooteco.subway.repository.SectionDao;

@ExtendWith(MockitoExtension.class)
@DisplayName("노선 서비스 레이어 테스트")
class LineServiceTest {

    @Mock
    private LineDao lineDao;
    @Mock
    private SectionDao sectionDao;
    @InjectMocks
    private LineService lineService;

    @Test
    @DisplayName("새로운 노선을 생성한다.")
    void createLine() {
        // given
        LineRequest lineRequest = new LineRequest("2호선", "green", 1L, 2L, 5);
        LineResponse lineResponse = new LineResponse(1L, "2호선", "green", new ArrayList<>());
        given(lineDao.save(any())).willReturn(1L);

        // when
<<<<<<< HEAD
        LineRequest lineRequest = new LineRequest(line.getName(), line.getColor(), 1L, 2L, 3);
        Line line2 = lineService.createLine(lineRequest);
=======
        LineResponse createdLine = lineService.createLine(lineRequest);
>>>>>>> cd37ccb2

        // then
        assertThat(createdLine.getId()).isEqualTo(lineResponse.getId());
        assertThat(createdLine.getName()).isEqualTo(lineResponse.getName());
        assertThat(createdLine.getColor()).isEqualTo(lineResponse.getColor());
    }

    @Test
    @DisplayName("생성된 노선들을 불러온다.")
    void findAll() {
        // given
        Line line1 = new Line("2호선", "green");
        Line line2 = new Line("3호선", "red");
        LineResponse lineResponse1 = LineResponse.of(line1);
        LineResponse lineResponse2 = LineResponse.of(line2);

        given(lineDao.findAll()).willReturn(Arrays.asList(
            line1, line2
        ));

        // when
        List<LineResponse> lineResponses = lineService.findAll();

        // then
        assertThat(lineResponses)
            .contains(lineResponse1)
            .contains(lineResponse2);
    }

    @Test
    @DisplayName("아이디로 특정 노선을 조회한다.")
    void findById() {
        // given
<<<<<<< HEAD
        Line line1 = new Line(1L, "2호선", "green");
        given(lineDao.findById(any())).willReturn(Optional.of(line1));
        given(sectionDao.findByLine(1L)).willReturn(new Sections());
=======
        Line line = new Line(1L, "2호선", "green");
        LineResponse lineResponse = LineResponse.of(line);
        given(lineDao.findById(any())).willReturn(Optional.of(line));
>>>>>>> cd37ccb2

        // when
        LineResponse foundLineResponse = lineService.findById(1L);

        // then
        assertThat(foundLineResponse.getId()).isEqualTo(lineResponse.getId());
        assertThat(foundLineResponse.getName()).isEqualTo(lineResponse.getName());
        assertThat(foundLineResponse.getColor()).isEqualTo(lineResponse.getColor());

    }

    @Test
    @DisplayName("노선 정보를 수정한다.")
    void editLine() {
        // given
        Line line = new Line(1L, "3호선", "red");
        LineRequest lineRequest = new LineRequest("3호선", "red", 1L, 2L, 5);
        // when
        lineService.editLine(1L, lineRequest);

        // then
        verify(lineDao, times(1))
            .updateLine(line);
    }

    @Test
    @DisplayName("생성된 노선을 삭제한다.")
    void deleteLine() {
        // when
        lineService.deleteLine(1L);

        // then
        verify(lineDao, times(1))
            .deleteById(1L);
    }
}<|MERGE_RESOLUTION|>--- conflicted
+++ resolved
@@ -17,15 +17,9 @@
 import org.mockito.Mock;
 import org.mockito.junit.jupiter.MockitoExtension;
 import wooteco.subway.domain.line.Line;
-<<<<<<< HEAD
-import wooteco.subway.domain.section.Sections;
-import wooteco.subway.dto.LineRequest;
-=======
 import wooteco.subway.dto.LineRequest;
 import wooteco.subway.dto.LineResponse;
->>>>>>> cd37ccb2
 import wooteco.subway.repository.LineDao;
-import wooteco.subway.repository.SectionDao;
 
 @ExtendWith(MockitoExtension.class)
 @DisplayName("노선 서비스 레이어 테스트")
@@ -33,8 +27,6 @@
 
     @Mock
     private LineDao lineDao;
-    @Mock
-    private SectionDao sectionDao;
     @InjectMocks
     private LineService lineService;
 
@@ -47,12 +39,7 @@
         given(lineDao.save(any())).willReturn(1L);
 
         // when
-<<<<<<< HEAD
-        LineRequest lineRequest = new LineRequest(line.getName(), line.getColor(), 1L, 2L, 3);
-        Line line2 = lineService.createLine(lineRequest);
-=======
         LineResponse createdLine = lineService.createLine(lineRequest);
->>>>>>> cd37ccb2
 
         // then
         assertThat(createdLine.getId()).isEqualTo(lineResponse.getId());
@@ -86,15 +73,9 @@
     @DisplayName("아이디로 특정 노선을 조회한다.")
     void findById() {
         // given
-<<<<<<< HEAD
-        Line line1 = new Line(1L, "2호선", "green");
-        given(lineDao.findById(any())).willReturn(Optional.of(line1));
-        given(sectionDao.findByLine(1L)).willReturn(new Sections());
-=======
         Line line = new Line(1L, "2호선", "green");
         LineResponse lineResponse = LineResponse.of(line);
         given(lineDao.findById(any())).willReturn(Optional.of(line));
->>>>>>> cd37ccb2
 
         // when
         LineResponse foundLineResponse = lineService.findById(1L);
